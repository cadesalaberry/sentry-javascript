import { getCurrentHub } from '@sentry/node';
import { hasTracingEnabled } from '@sentry/tracing';
import { dynamicSamplingContextToSentryBaggageHeader } from '@sentry/utils';
import type { GetServerSideProps } from 'next';

import { isBuild } from './utils/isBuild';
import {
  getTransactionFromRequest,
  withErrorInstrumentation,
  withTracedServerSideDataFetcher,
} from './utils/wrapperUtils';

/**
 * Create a wrapped version of the user's exported `getServerSideProps` function
 *
 * @param origGetServerSideProps The user's `getServerSideProps` function
 * @param parameterizedRoute The page's parameterized route
 * @returns A wrapped version of the function
 */
export function wrapGetServerSidePropsWithSentry(
  origGetServerSideProps: GetServerSideProps,
  parameterizedRoute: string,
): GetServerSideProps {
  return new Proxy(origGetServerSideProps, {
    apply: async (wrappingTarget, thisArg, args: Parameters<GetServerSideProps>) => {
      if (isBuild()) {
        return wrappingTarget.apply(thisArg, args);
      }

      const [context] = args;
      const { req, res } = context;

      const errorWrappedGetServerSideProps = withErrorInstrumentation(wrappingTarget);
      const options = getCurrentHub().getClient()?.getOptions();

      if (hasTracingEnabled() && options?.instrumenter === 'sentry') {
        const tracedGetServerSideProps = withTracedServerSideDataFetcher(errorWrappedGetServerSideProps, req, res, {
          dataFetcherRouteName: parameterizedRoute,
          requestedRouteName: parameterizedRoute,
          dataFetchingMethodName: 'getServerSideProps',
        });

<<<<<<< HEAD
      const {
        dataFetcherResult: serverSidePropsPromise,
        pageloadSpanId,
        pageloadTraceId,
        pageloadTransactionSampled,
      } = await (tracedGetServerSideProps.apply(this, args) as ReturnType<typeof tracedGetServerSideProps>);

      const serverSideProps = await serverSidePropsPromise;

      if ('props' in serverSideProps) {
        const requestTransaction = getTransactionFromRequest(req);
        if (requestTransaction) {
          const dynamicSamplingContext = requestTransaction.getDynamicSamplingContext();
          serverSideProps.props._sentryPageloadBaggage =
            dynamicSamplingContextToSentryBaggageHeader(dynamicSamplingContext);
        }
        serverSideProps.props._sentryPageloadSpanId = pageloadSpanId;
        serverSideProps.props._sentryPageloadTraceId = pageloadTraceId;
        serverSideProps.props._sentryPageloadTraceSampled = pageloadTransactionSampled;
      }
=======
        const serverSideProps = await (tracedGetServerSideProps.apply(thisArg, args) as ReturnType<
          typeof tracedGetServerSideProps
        >);

        if ('props' in serverSideProps) {
          const requestTransaction = getTransactionFromRequest(req);
          if (requestTransaction) {
            serverSideProps.props._sentryTraceData = requestTransaction.toTraceparent();

            const dynamicSamplingContext = requestTransaction.getDynamicSamplingContext();
            serverSideProps.props._sentryBaggage = dynamicSamplingContextToSentryBaggageHeader(dynamicSamplingContext);
          }
        }
>>>>>>> c3806eb6

        return serverSideProps;
      } else {
        return errorWrappedGetServerSideProps.apply(thisArg, args);
      }
    },
  });
}

/**
 * @deprecated Use `withSentryGetServerSideProps` instead.
 */
export const withSentryGetServerSideProps = wrapGetServerSidePropsWithSentry;<|MERGE_RESOLUTION|>--- conflicted
+++ resolved
@@ -40,42 +40,26 @@
           dataFetchingMethodName: 'getServerSideProps',
         });
 
-<<<<<<< HEAD
-      const {
-        dataFetcherResult: serverSidePropsPromise,
-        pageloadSpanId,
-        pageloadTraceId,
-        pageloadTransactionSampled,
-      } = await (tracedGetServerSideProps.apply(this, args) as ReturnType<typeof tracedGetServerSideProps>);
+        const {
+          dataFetcherResult: serverSidePropsPromise,
+          pageloadSpanId,
+          pageloadTraceId,
+          pageloadTransactionSampled,
+        } = await (tracedGetServerSideProps.apply(thisArg, args) as ReturnType<typeof tracedGetServerSideProps>);
 
-      const serverSideProps = await serverSidePropsPromise;
-
-      if ('props' in serverSideProps) {
-        const requestTransaction = getTransactionFromRequest(req);
-        if (requestTransaction) {
-          const dynamicSamplingContext = requestTransaction.getDynamicSamplingContext();
-          serverSideProps.props._sentryPageloadBaggage =
-            dynamicSamplingContextToSentryBaggageHeader(dynamicSamplingContext);
-        }
-        serverSideProps.props._sentryPageloadSpanId = pageloadSpanId;
-        serverSideProps.props._sentryPageloadTraceId = pageloadTraceId;
-        serverSideProps.props._sentryPageloadTraceSampled = pageloadTransactionSampled;
-      }
-=======
-        const serverSideProps = await (tracedGetServerSideProps.apply(thisArg, args) as ReturnType<
-          typeof tracedGetServerSideProps
-        >);
+        const serverSideProps = await serverSidePropsPromise;
 
         if ('props' in serverSideProps) {
           const requestTransaction = getTransactionFromRequest(req);
           if (requestTransaction) {
-            serverSideProps.props._sentryTraceData = requestTransaction.toTraceparent();
-
             const dynamicSamplingContext = requestTransaction.getDynamicSamplingContext();
-            serverSideProps.props._sentryBaggage = dynamicSamplingContextToSentryBaggageHeader(dynamicSamplingContext);
+            serverSideProps.props._sentryPageloadBaggage =
+              dynamicSamplingContextToSentryBaggageHeader(dynamicSamplingContext);
           }
+          serverSideProps.props._sentryPageloadSpanId = pageloadSpanId;
+          serverSideProps.props._sentryPageloadTraceId = pageloadTraceId;
+          serverSideProps.props._sentryPageloadTraceSampled = pageloadTransactionSampled;
         }
->>>>>>> c3806eb6
 
         return serverSideProps;
       } else {

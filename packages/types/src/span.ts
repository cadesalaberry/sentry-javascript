--- conflicted
+++ resolved
@@ -180,16 +180,12 @@
   /**
    * The origin of the span, giving context about what created the span.
    */
-<<<<<<< HEAD
-  origin?: SpanOrigin;
+  origin?: SpanOrigin | undefined;
 
   /**
    * Exclusive time in milliseconds.
    */
   exclusiveTime?: number;
-=======
-  origin?: SpanOrigin | undefined;
->>>>>>> 046422b1
 }
 
 /** Span holding trace_id, span_id */

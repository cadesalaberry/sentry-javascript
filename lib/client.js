--- conflicted
+++ resolved
@@ -27,18 +27,15 @@
     this.name = options.name || process.env.SENTRY_NAME || require('os').hostname();
     this.root = options.root || process.cwd();
     this.transport = options.transport || transports[this.dsn.protocol];
+    this.release = options.release || process.env.SENTRY_RELEASE || '';
 
     this.loggerName = options.logger || '';
     this.dataCallback = options.dataCallback;
 
-<<<<<<< HEAD
     if(this.dsn.protocol === 'https'){
         // In case we want to provide our own SSL certificates / keys
         this.ca = options.ca || null;
     }
-=======
-    this.release = options.release || process.env.SENTRY_RELEASE || '';
->>>>>>> 77f20720
 
     // enabled if a dsn is set
     this._enabled = !!this.dsn;
@@ -69,7 +66,7 @@
     kwargs['timestamp'] = new Date().toISOString().split('.')[0];
     kwargs['project'] = this.dsn.project_id;
     kwargs['platform'] = 'node';
-    
+
     // Only include release information if it is set
     if (this.release) {
         kwargs['release'] = this.release;
